using System;
using UnityEngine;
using UnityEngine.UIElements;
using UnityEditor;
using System.Linq;
using System.Collections.Generic;
using Deform.Masking.Editor;
using Deform.Masking;

namespace DeformEditor.Masking
{
    /// <summary>
    /// Mouse Event Handlers partial class for UVIslandMaskEditor
    /// Contains all mouse and keyboard event handling logic
    /// </summary>
    public partial class UVIslandMaskEditor
    {
        #region Mouse Event Handlers
        // マウスイベントハンドラ
        // Mouse event handling for UV map interaction

        private void OnUVMapMouseDown(MouseDownEvent evt)
        {
            if (selector == null) return;
            
            // Any mouse interaction should trigger full resolution mode
            OnUserInteraction();
            
            var localPosition = evt.localMousePosition;
            
            if (evt.button == 0) // Left click
            {
                if (isMagnifyingGlassActive)
                {
                    evt.StopPropagation();
                    return;
                }
                
                if (selector.EnableRangeSelection && evt.shiftKey)
                {
                    // Check for deselection mode (Ctrl+Shift) at the start of range selection
                    isRangeDeselecting = evt.ctrlKey && evt.shiftKey;
                    StartRangeSelection(localPosition);
                }
                else
                {
                    HandleIslandSelection(localPosition);
                }
                evt.StopPropagation();
            }
            else if (evt.button == 2 && !isMagnifyingGlassActive) // Middle click for pan
            {
                isDraggingUVMap = true;
                lastMousePos = localPosition;
                evt.StopPropagation();
            }
            else if (evt.button == 1 && selector.EnableMagnifyingGlass) // Right click for magnifying glass
            {
                StartMagnifyingGlass(localPosition);
                evt.StopPropagation();
                return;
            }
        }
        
        private void HandleIslandSelection(Vector2 localPosition)
        {
            // Use proper coordinate transformation that accounts for zoom and pan
            var uvCoordinate = LocalPosToUV(localPosition);
            
            int islandID = selector.GetIslandAtUVCoordinate(uvCoordinate);
            
            if (islandID >= 0)
            {
                // User interaction detected - switch to full resolution mode
                OnUserInteraction();

                Undo.RecordObject(targetMask, "Toggle UV Island Selection");
                selector.ToggleIslandSelection(islandID);
                UpdateMaskComponent();
                EditorUtility.SetDirty(targetMask);

                // Generate full texture and update display
                if (selector.AutoUpdatePreview)
                {
                    selector.GenerateUVMapTexture();
                    RefreshUVMapImage();
                }

<<<<<<< HEAD
                // Save low-res texture to cache after selection changes
                
                
                RefreshUI(false);
=======
                RefreshUIFast();
>>>>>>> 678a1cdf
            }
            // Removed automatic pan start on left click - pan is now middle button only
        }
        
        private void OnUVMapMouseMove(MouseMoveEvent evt) => HandleMouseMove(evt);
        private void OnUVMapContainerMouseMove(MouseMoveEvent evt) => HandleMouseMove(evt);
        
        private void HandleMouseMove(MouseMoveEvent evt)
        {
            if (selector == null) return;
            
            var localPosition = evt.localMousePosition;
            
            if (isMagnifyingGlassActive)
            {
                UpdateMagnifyingGlass(localPosition);
                evt.StopPropagation();
            }
            else if (selector.IsRangeSelecting)
            {
                UpdateRangeSelection(localPosition);
                evt.StopPropagation();
            }
            else if (isDraggingUVMap && !isMagnifyingGlassActive)
            {
                var deltaPos = localPosition - lastMousePos;
                // Fixed pan sensitivity to maintain consistent movement regardless of zoom
                var panSensitivity = 1f / UV_MAP_SIZE;
                var uvDelta = new Vector2(
                    deltaPos.x * panSensitivity,
                    -deltaPos.y * panSensitivity
                );
                
                var currentOffset = selector.UvMapPanOffset;
                selector.SetPanOffset(currentOffset + uvDelta);
                
                lastMousePos = localPosition;
                
                if (selector.AutoUpdatePreview)
                {
                    UpdateTextureWithThrottle(); // Immediate feedback for pan with throttling
                }
                
                evt.StopPropagation();
            }
        }
        
        private void OnUVMapMouseUp(MouseUpEvent evt) => HandleMouseUp(evt);
        private void OnUVMapContainerMouseUp(MouseUpEvent evt) => HandleMouseUp(evt);
        
        private void HandleMouseUp(MouseUpEvent evt)
        {
            if (evt.button == 0) // Left button
            {
                if (isMagnifyingGlassActive)
                {
                    HandleMagnifyingGlassClick(evt);
                }
                else if (selector?.IsRangeSelecting == true)
                {
                    bool addToSelection = evt.shiftKey && !evt.ctrlKey;
                    bool removeFromSelection = evt.ctrlKey && evt.shiftKey;
                    isRangeDeselecting = removeFromSelection;
                    FinishRangeSelection(addToSelection, removeFromSelection);
                }
                
                evt.StopPropagation();
            }
            else if (evt.button == 2) // Middle button - stop panning
            {
                isDraggingUVMap = false;
                
                // Update texture after mouse interaction ends
                if (selector?.AutoUpdatePreview ?? false)
                {
                    selector?.UpdateTextureIfNeeded();
                    RefreshUVMapImage();
                }
                
                evt.StopPropagation();
            }
            else if (evt.button == 1) // Right button
            {
                StopMagnifyingGlass();
                evt.StopPropagation();
            }
        }
        
        private void OnUVMapWheel(WheelEvent evt)
        {
            if (selector == null) return;
            
            // Zoom interaction should trigger full resolution mode
            OnUserInteraction();
            
            var localPosition = evt.localMousePosition;
            var zoomPoint = LocalPosToUV(localPosition);
            var zoomDelta = -evt.delta.y * 0.1f;
            
            selector.ZoomAtPoint(zoomPoint, zoomDelta);
            zoomSlider.value = selector.UvMapZoom;
            
            if (selector.AutoUpdatePreview)
            {
                UpdateTextureWithThrottle(); // Immediate feedback for wheel zoom
            }
            
            evt.StopPropagation();
        }
        
        private void OnRootMouseMove(MouseMoveEvent evt)
        {
            if (selector == null) return;
            
            var containerWorldBound = uvMapContainer.worldBound;
            var relativeX = evt.mousePosition.x - containerWorldBound.x;
            var relativeY = evt.mousePosition.y - containerWorldBound.y;
            var localPos = new Vector2(relativeX, relativeY);
            
            if (selector.IsRangeSelecting)
            {
                var clampedPos = new Vector2(
                    Mathf.Clamp(localPos.x, 0, UV_MAP_SIZE),
                    Mathf.Clamp(localPos.y, 0, UV_MAP_SIZE)
                );
                
                var uvCoord = LocalPosToUV(clampedPos);
                selector.UpdateRangeSelection(uvCoord);
                
	            bool removeFromSelection = evt.ctrlKey && evt.shiftKey;
                // Update deselection mode state based on current key state during dragging
                // Use Input class for cross-platform key detection
	            isRangeDeselecting = removeFromSelection;
                
                UpdateRangeSelectionVisual();
                evt.StopPropagation();
            }
            else if (isMagnifyingGlassActive)
            {
                var clampedPos = new Vector2(
                    Mathf.Clamp(localPos.x, 0, UV_MAP_SIZE),
                    Mathf.Clamp(localPos.y, 0, UV_MAP_SIZE)
                );
                
                UpdateMagnifyingGlass(clampedPos);
                evt.StopPropagation();
            }
            else if (isDraggingUVMap)
            {
                var clampedPos = new Vector2(
                    Mathf.Clamp(localPos.x, 0, UV_MAP_SIZE),
                    Mathf.Clamp(localPos.y, 0, UV_MAP_SIZE)
                );
                
                var deltaPos = clampedPos - lastMousePos;
                // Fixed pan sensitivity to maintain consistent movement regardless of zoom
                var panSensitivity = 1f / UV_MAP_SIZE;
                var uvDelta = new Vector2(
                    deltaPos.x * panSensitivity,
                    -deltaPos.y * panSensitivity
                );
                
                var currentOffset = selector.UvMapPanOffset;
                selector.SetPanOffset(currentOffset + uvDelta);
                
                lastMousePos = clampedPos;
                
                if (selector.AutoUpdatePreview)
                {
                    UpdateTextureWithThrottle(); // Immediate feedback for pan with throttling
                }
                
                evt.StopPropagation();
            }
        }
        
        private void OnRootMouseUp(MouseUpEvent evt)
        {
            if (selector == null) return;
            
            if (evt.button == 0)
            {
                if (selector.IsRangeSelecting)
                {
                    bool addToSelection = evt.shiftKey && !evt.ctrlKey;
                    bool removeFromSelection = evt.ctrlKey && evt.shiftKey;
                    isRangeDeselecting = removeFromSelection;
                    FinishRangeSelection(addToSelection, removeFromSelection);
                    evt.StopPropagation();
                }
                else if (isDraggingUVMap)
                {
                    isDraggingUVMap = false;
                    
                    // Update texture after mouse interaction ends
                    if (selector?.AutoUpdatePreview ?? false)
                    {
                        selector?.UpdateTextureIfNeeded();
                        RefreshUVMapImage();
                    }
                    
                    evt.StopPropagation();
                }
            }
            else if (evt.button == 2)
            {
                if (isDraggingUVMap)
                {
                    isDraggingUVMap = false;
                    
                    // Update texture after mouse interaction ends
                    if (selector?.AutoUpdatePreview ?? false)
                    {
                        selector?.UpdateTextureIfNeeded();
                        RefreshUVMapImage();
                    }
                    
                    evt.StopPropagation();
                }
            }
            else if (evt.button == 1)
            {
                if (isMagnifyingGlassActive)
                {
                    StopMagnifyingGlass();
                    evt.StopPropagation();
                }
            }
        }

        #endregion
    }
}<|MERGE_RESOLUTION|>--- conflicted
+++ resolved
@@ -86,14 +86,7 @@
                     RefreshUVMapImage();
                 }
 
-<<<<<<< HEAD
-                // Save low-res texture to cache after selection changes
-                
-                
-                RefreshUI(false);
-=======
                 RefreshUIFast();
->>>>>>> 678a1cdf
             }
             // Removed automatic pan start on left click - pan is now middle button only
         }
