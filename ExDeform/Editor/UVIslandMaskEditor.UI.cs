--- conflicted
+++ resolved
@@ -144,21 +144,7 @@
                     // Update UI
                     UpdateSubmeshLabel();
                     RebuildIslandList();
-<<<<<<< HEAD
-
-                    // Show cached texture or generate full
-                    if (false) // currentLowResTexture removed
-                    {
-                        // shouldShowLowResUntilInteraction = ... (removed)
-                        RefreshUI(false);
-                    }
-                    else
-                    {
-                        RefreshUVMapImage();
-                    }
-=======
                     RefreshUI(false);
->>>>>>> 678a1cdf
                 }
             });
 
@@ -268,35 +254,6 @@
 
             prevSubmeshButton = new Button(() =>
             {
-<<<<<<< HEAD
-                // Save current submesh's cache before switching
-                
-
-                // Switch to previous submesh
-                selector.PreviousPreviewSubmesh();
-
-                // Update cache key for new submesh
-                var originalMesh = GetOriginalMesh();
-                // currentCacheKey = ... (removed)
-
-                // Load new submesh's cache
-                LoadLowResTextureFromCache();
-
-                // Update UI
-                UpdateSubmeshLabel();
-                RebuildIslandList();
-
-                // Show cached low-res texture if available, otherwise generate full
-                if (false) // currentLowResTexture removed
-                {
-                    // shouldShowLowResUntilInteraction = ... (removed)
-                    RefreshUI(false);
-                }
-                else
-                {
-                    RefreshUVMapImage();
-                }
-=======
                 // Switch to previous submesh
                 selector.PreviousPreviewSubmesh();
 
@@ -304,7 +261,6 @@
                 UpdateSubmeshLabel();
                 RebuildIslandList();
                 RefreshUI(false);
->>>>>>> 678a1cdf
             })
             {
                 text = "◀",
@@ -323,35 +279,6 @@
 
             nextSubmeshButton = new Button(() =>
             {
-<<<<<<< HEAD
-                // Save current submesh's cache before switching
-                
-
-                // Switch to next submesh
-                selector.NextPreviewSubmesh();
-
-                // Update cache key for new submesh
-                var originalMesh = GetOriginalMesh();
-                // currentCacheKey = ... (removed)
-
-                // Load new submesh's cache
-                LoadLowResTextureFromCache();
-
-                // Update UI
-                UpdateSubmeshLabel();
-                RebuildIslandList();
-
-                // Show cached low-res texture if available, otherwise generate full
-                if (false) // currentLowResTexture removed
-                {
-                    // shouldShowLowResUntilInteraction = ... (removed)
-                    RefreshUI(false);
-                }
-                else
-                {
-                    RefreshUVMapImage();
-                }
-=======
                 // Switch to next submesh
                 selector.NextPreviewSubmesh();
 
@@ -359,7 +286,6 @@
                 UpdateSubmeshLabel();
                 RebuildIslandList();
                 RefreshUI(false);
->>>>>>> 678a1cdf
             })
             {
                 text = "▶",
