﻿using System;
using UnityEngine;
using UnityEngine.UIElements;
using UnityEditor;
using System.Linq;
using System.Collections.Generic;
using Deform.Masking.Editor;
using Deform.Masking;

namespace DeformEditor.Masking
{
    /// <summary>
    /// Async Initialization partial class for UVIslandMaskEditor
    /// Contains asynchronous initialization and progress monitoring logic
    /// </summary>
    public partial class UVIslandMaskEditor
    {
        #region Async Initialization
        // 非同期初期化
        // Async initialization and progress monitoring

        /// <summary>
        /// Show placeholder message while UV map is being initialized
        /// UV マップ初期化中のプレースホルダーメッセージを表示
        /// </summary>
        private void ShowPlaceholderMessage(string message)
        {
            // Update status label
            if (statusLabel != null)
            {
                statusLabel.text = message;
            }

            // Show placeholder in UV map area
            if (uvMapImage != null)
            {
                // Set a neutral gray background to indicate loading state
                uvMapImage.style.backgroundColor = new StyleColor(new Color(0.22f, 0.22f, 0.22f, 1f));
                // Image will be replaced when texture loads, no need to explicitly clear
            }

            // Clear island list during initialization
            if (islandListView != null)
            {
                islandListView.itemsSource = null;
                islandListView.Rebuild();
            }
        }

        // ShowProgressUI and HideProgressUI methods removed - replaced with InitializationProgressView

        /// <summary>
        /// Monitor async initialization progress and update UI elements
        /// 非同期初期化の進捗を監視し、UI要素を更新
        /// </summary>
        private void MonitorAsyncInitialization()
        {
            if (asyncInitManager == null || !asyncInitManager.IsRunning)
            {
                // Stop monitoring when initialization is not running
                EditorApplication.update -= MonitorAsyncInitialization;

                // Hide progress view when monitoring stops
                if (progressView != null)
                {
                    progressView.style.display = DisplayStyle.None;
                }
                return;
            }

            // Update progress view with latest status
            if (progressView != null)
            {
                progressView.Progress = asyncInitManager.Progress;
                progressView.StatusMessage = asyncInitManager.StatusMessage;
            }

            // Update status label
            if (statusLabel != null)
            {
                statusLabel.text = asyncInitManager.StatusMessage;
            }

            // Update UV image with incremental textures
            if (selector != null && selector.UvMapTexture != null && uvMapImage != null)
            {
                uvMapImage.style.backgroundImage = new StyleBackground(selector.UvMapTexture);
            }
        }

        /// <summary>
        /// Callback when async initialization is completed
        /// 非同期初期化完了時のコールバック
        /// </summary>
        private void OnAsyncInitializationCompleted(UVIslandSelector completedSelector)
        {
            Debug.Log("[UVIslandMaskEditor] OnAsyncInitializationCompleted called");

            // Stop monitoring async initialization
            EditorApplication.update -= MonitorAsyncInitialization;

            if (completedSelector == null)
            {
                Debug.LogError("[UVIslandMaskEditor] Completion callback received null selector");
                if (progressView != null)
                {
                    progressView.style.display = DisplayStyle.None;
                }
                if (statusLabel != null)
                {
                    statusLabel.text = "Initialization failed";
                }
                return;
            }

            Debug.Log($"[UVIslandMaskEditor] Selector initialized with {completedSelector.UVIslands?.Count ?? 0} islands");

            // Step 1: Restore island selections now that UV analysis is complete
            if (targetMask != null)
            {
                // Load per-submesh selections (new format)
                if (targetMask.PerSubmeshSelections.Count > 0)
                {
                    Debug.Log($"[UVIslandMaskEditor] Restoring {targetMask.PerSubmeshSelections.Count} per-submesh selections");
                    selector.SetAllSelectedIslands(targetMask.GetPerSubmeshSelections());
                }
                // Fallback to legacy flat list if new format is empty (backward compatibility)
                else if (targetMask.SelectedIslandIDs.Count > 0)
                {
                    Debug.Log($"[UVIslandMaskEditor] Restoring {targetMask.SelectedIslandIDs.Count} legacy island selections");
                    selector.SetSelectedIslands(targetMask.SelectedIslandIDs);
                }
            }

<<<<<<< HEAD
            // Step 2: Update flags BEFORE UI refresh
            // textureInitialized = ... (removed)
            // isInitialized = ... (removed)
            // isLoadingFromCache = ... (removed)
            // shouldShowLowResUntilInteraction = ... (removed)

            // Step 3: Re-enable auto preview
=======
            // Step 2: Re-enable auto preview
>>>>>>> 678a1cdf
            selector.AutoUpdatePreview = true;

            // Step 3: Clear placeholder background color
            if (uvMapImage != null)
            {
                uvMapImage.style.backgroundColor = StyleKeyword.Null;
                uvMapImage.MarkDirtyRepaint();
            }

<<<<<<< HEAD
            // Step 5: Save low-res texture to cache for next reload
            

            // Step 6: Full UI refresh to update all elements
=======
            // Step 4: Full UI refresh to update all elements
>>>>>>> 678a1cdf
            Debug.Log("[UVIslandMaskEditor] Refreshing UI after initialization");
            RefreshUI(false);

            // Step 5: Update status message
            if (statusLabel != null)
            {
                int islandCount = selector.UVIslands?.Count ?? 0;
                statusLabel.text = UVIslandLocalization.Get("status_islands_found", islandCount);
            }

            // Step 6: Hide progress view LAST to ensure all UI is updated first
            if (progressView != null)
            {
                progressView.style.display = DisplayStyle.None;
            }

            Debug.Log("[UVIslandMaskEditor] Async initialization completed successfully");
        }

        /// <summary>
        /// Force immediate data refresh with texture generation - used for initial load
        /// </summary>
        private void RefreshDataWithImmediteTexture()
        {
            if (selector == null) 
            {
                if (statusLabel != null)
                {
                    statusLabel.text = "No mesh data available";
                }
                return;
            }
            
            if (statusLabel != null)
            {
                statusLabel.text = UVIslandLocalization.Get("status_refreshing");
            }
            
            try 
            {
                // Force mesh data update
                selector.UpdateMeshData();

                // Always generate texture immediately on first load
                selector.GenerateUVMapTexture();
<<<<<<< HEAD
                // textureInitialized = ... (removed)
                // isInitialized = ... (removed)
                // isLoadingFromCache = ... (removed)
                // shouldShowLowResUntilInteraction = ... (removed)

                // Save low-res texture to cache for next reload
                
=======
>>>>>>> 678a1cdf

                // Clear placeholder background color
                if (uvMapImage != null)
                {
                    uvMapImage.style.backgroundColor = StyleKeyword.Null;
                }

                // Immediate UI refresh
                RefreshUVMapImage();

                if (selector?.UVIslands != null)
                {
                    islandListView.itemsSource = selector.UVIslands;
                    islandListView.Rebuild(); // Use Rebuild instead of RefreshItems to ensure full update
                }

                // Update UI elements that were created with null selector
                UpdateSubmeshSelectorUI();
                UpdateHighlightSettingsUI();
                UpdateDisplaySettingsUI();
                UpdateSubmeshLabel();

                UpdateStatus();

                int islandCount = selector.UVIslands?.Count ?? 0;
                if (statusLabel != null)
                {
                    statusLabel.text = UVIslandLocalization.Get("status_islands_found", islandCount);
                }
            }
            catch (System.Exception ex)
            {
                if (statusLabel != null)
                {
                    statusLabel.text = $"Error: {ex.Message}";
                }
                Debug.LogError($"[UVIslandMaskEditor] Error refreshing data: {ex}");
            }
        }
        
        private void RefreshUI(bool forceSceneRepaint = false)
        {
            // Always refresh the texture when UI updates
            if (selector?.AutoUpdatePreview ?? false)
            {
                selector.UpdateTextureIfNeeded(); // Use deferred update instead of direct generation
            }
            
            RefreshUVMapImage();
            
            if (selector?.UVIslands != null)
            {
                islandListView.itemsSource = selector.UVIslands;
                islandListView.RefreshItems();
            }
            
            UpdateStatus();
            
            if (forceSceneRepaint)
            {
                SceneView.RepaintAll();
            }
        }
        
        // Fast UI refresh for frequent operations like selection changes
        private void RefreshUI()
        {
            // Update essential UI elements immediately
            UpdateStatus();

            // Update list view selection state without full refresh
            if (islandListView != null && selector?.UVIslands != null)
            {
                // Only refresh if needed
                if (islandListView.itemsSource != selector.UVIslands)
                {
                    islandListView.itemsSource = selector.UVIslands;
                }
                islandListView.RefreshItems();
            }
<<<<<<< HEAD
            
            // Only generate texture if needed and not showing low-res until interaction
            if (false) // shouldShowLowResUntilInteraction removed
            {
                if (selector.UvMapTexture == null)
                {
                    selector.GenerateUVMapTexture();
                    // textureInitialized = ... (removed)
                }
=======

            // Generate texture if needed
            if (selector != null && selector.UvMapTexture == null)
            {
                selector.GenerateUVMapTexture();
>>>>>>> 678a1cdf
            }

            // Refresh UV map image
            RefreshUVMapImage();

            // Only repaint scene if there are selected islands to display
            if (selector?.HasSelectedIslands ?? false)
            {
                SceneView.RepaintAll();
            }
        }
        
        private void RefreshUVMapImage()
        {
<<<<<<< HEAD
            if (false) // shouldShowLowResUntilInteraction removed
=======
            if (selector?.UvMapTexture != null)
>>>>>>> 678a1cdf
            {
                // Show UV map texture
                uvMapImage.style.backgroundImage = new StyleBackground(selector.UvMapTexture);
<<<<<<< HEAD
                ClearLowResDisplayState();
            }
            if (false) // shouldShowLowResUntilInteraction removed)
            {
                // Show low-resolution cached texture until user interaction
                uvMapImage.style.backgroundImage = new StyleBackground(currentLowResTexture);
            }
            else if (selector?.UvMapTexture != null)
            {
                // Fallback to full texture if low-res is not available
                uvMapImage.style.backgroundImage = new StyleBackground(selector.UvMapTexture);
                ClearLowResDisplayState();
=======
>>>>>>> 678a1cdf
            }
            else
            {
                // Clear image if no texture is available
                uvMapImage.style.backgroundImage = StyleKeyword.None;
            }
        }
<<<<<<< HEAD
        
        /// <summary>
        /// Centralized method to clear low-res display state
        /// </summary>
        private void ClearLowResDisplayState()
        {
            // isLoadingFromCache = ... (removed)
            // shouldShowLowResUntilInteraction = ... (removed)
        }
        
=======

>>>>>>> 678a1cdf
        // Throttled immediate texture update for interactive operations
        private void UpdateTextureWithThrottle()
        {
            if (selector == null) return;

            float currentTime = Time.realtimeSinceStartup;
            if (currentTime - lastUpdateTime >= TEXTURE_UPDATE_THROTTLE)
            {
                // Immediate update if enough time has passed
                selector.GenerateUVMapTexture();
                RefreshUVMapImage();
                lastUpdateTime = currentTime;
            }
        }
        
        private void UpdateStatus()
        {
            if (selector == null) return;
            
            // Show total selected islands across all submeshes
            var totalSelectedCount = selector.AllSelectedIslandIDs?.Count ?? 0;
            var currentSubmeshSelectedCount = selector.SelectedIslandIDs?.Count ?? 0;
            var maskedVertexCount = selector.VertexMask?.Length ?? 0;
            var maskedFaceCount = (selector.TriangleMask?.Length ?? 0) / 3;

            if (totalSelectedCount > 0)
            {
                // Show both current submesh selection and total across all submeshes
                if (selector.SelectedSubmeshIndices.Count > 1)
                {
                    statusLabel.text = $"Selected: {currentSubmeshSelectedCount} islands (Submesh {selector.CurrentPreviewSubmesh}) | Total: {totalSelectedCount} islands across all submeshes | {maskedVertexCount} vertices, {maskedFaceCount} faces";
                }
                else
                {
                    statusLabel.text = UVIslandLocalization.Get("status_islands_selected",
                        currentSubmeshSelectedCount, maskedVertexCount, maskedFaceCount);
                }
            }
            else
            {
                int islandCount = selector.UVIslands?.Count ?? 0;
                statusLabel.text = UVIslandLocalization.Get("status_islands_found", islandCount);
            }
        }

        #endregion
    }
}<|MERGE_RESOLUTION|>--- conflicted
+++ resolved
@@ -132,17 +132,7 @@
                 }
             }
 
-<<<<<<< HEAD
-            // Step 2: Update flags BEFORE UI refresh
-            // textureInitialized = ... (removed)
-            // isInitialized = ... (removed)
-            // isLoadingFromCache = ... (removed)
-            // shouldShowLowResUntilInteraction = ... (removed)
-
-            // Step 3: Re-enable auto preview
-=======
             // Step 2: Re-enable auto preview
->>>>>>> 678a1cdf
             selector.AutoUpdatePreview = true;
 
             // Step 3: Clear placeholder background color
@@ -152,14 +142,7 @@
                 uvMapImage.MarkDirtyRepaint();
             }
 
-<<<<<<< HEAD
-            // Step 5: Save low-res texture to cache for next reload
-            
-
-            // Step 6: Full UI refresh to update all elements
-=======
             // Step 4: Full UI refresh to update all elements
->>>>>>> 678a1cdf
             Debug.Log("[UVIslandMaskEditor] Refreshing UI after initialization");
             RefreshUI(false);
 
@@ -205,16 +188,6 @@
 
                 // Always generate texture immediately on first load
                 selector.GenerateUVMapTexture();
-<<<<<<< HEAD
-                // textureInitialized = ... (removed)
-                // isInitialized = ... (removed)
-                // isLoadingFromCache = ... (removed)
-                // shouldShowLowResUntilInteraction = ... (removed)
-
-                // Save low-res texture to cache for next reload
-                
-=======
->>>>>>> 678a1cdf
 
                 // Clear placeholder background color
                 if (uvMapImage != null)
@@ -295,23 +268,11 @@
                 }
                 islandListView.RefreshItems();
             }
-<<<<<<< HEAD
-            
-            // Only generate texture if needed and not showing low-res until interaction
-            if (false) // shouldShowLowResUntilInteraction removed
-            {
-                if (selector.UvMapTexture == null)
-                {
-                    selector.GenerateUVMapTexture();
-                    // textureInitialized = ... (removed)
-                }
-=======
 
             // Generate texture if needed
             if (selector != null && selector.UvMapTexture == null)
             {
                 selector.GenerateUVMapTexture();
->>>>>>> 678a1cdf
             }
 
             // Refresh UV map image
@@ -326,29 +287,10 @@
         
         private void RefreshUVMapImage()
         {
-<<<<<<< HEAD
-            if (false) // shouldShowLowResUntilInteraction removed
-=======
             if (selector?.UvMapTexture != null)
->>>>>>> 678a1cdf
             {
                 // Show UV map texture
                 uvMapImage.style.backgroundImage = new StyleBackground(selector.UvMapTexture);
-<<<<<<< HEAD
-                ClearLowResDisplayState();
-            }
-            if (false) // shouldShowLowResUntilInteraction removed)
-            {
-                // Show low-resolution cached texture until user interaction
-                uvMapImage.style.backgroundImage = new StyleBackground(currentLowResTexture);
-            }
-            else if (selector?.UvMapTexture != null)
-            {
-                // Fallback to full texture if low-res is not available
-                uvMapImage.style.backgroundImage = new StyleBackground(selector.UvMapTexture);
-                ClearLowResDisplayState();
-=======
->>>>>>> 678a1cdf
             }
             else
             {
@@ -356,20 +298,6 @@
                 uvMapImage.style.backgroundImage = StyleKeyword.None;
             }
         }
-<<<<<<< HEAD
-        
-        /// <summary>
-        /// Centralized method to clear low-res display state
-        /// </summary>
-        private void ClearLowResDisplayState()
-        {
-            // isLoadingFromCache = ... (removed)
-            // shouldShowLowResUntilInteraction = ... (removed)
-        }
-        
-=======
-
->>>>>>> 678a1cdf
         // Throttled immediate texture update for interactive operations
         private void UpdateTextureWithThrottle()
         {
